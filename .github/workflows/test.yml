name: Test
on: [push]
jobs:
  test:
    runs-on: macOS-12
    strategy:
      fail-fast: false
      matrix:
        ruby-version:
          - '2.7.5'
<<<<<<< HEAD
          - '3.0.6'
          - '3.1.2'
=======
          - '3.0.4'
          - '3.1.4'
          - '3.2.2'
>>>>>>> 4e6bb089
    steps:
      - uses: actions/checkout@v3
      - uses: ruby/setup-ruby@v1
        with:
          ruby-version: ${{ matrix.ruby-version }}
          bundler-cache: true
      - name: Install cc-test-reporter
        run: |
          curl -Lo cc-test-reporter https://codeclimate.com/downloads/test-reporter/test-reporter-latest-darwin-amd64
          chmod +x cc-test-reporter
      - run: ./cc-test-reporter before-build
        env:
          CC_TEST_REPORTER_ID: ${{ secrets.CC_TEST_REPORTER_ID }}
      - run: bundle exec rake
      - name: Format coverage
        run: |
          # Workaround for https://github.com/codeclimate/test-reporter/issues/495
          jq 'map_values(. | map_values(if type=="object" then map_values(.lines) else . end))' coverage/.resultset.json > coverage/workaround.resultset.json
          ./cc-test-reporter format-coverage --input-type simplecov --output 'codeclimate-${{ matrix.ruby-version }}.json' coverage/workaround.resultset.json
      - uses: actions/upload-artifact@v3
        with:
          name: coverages
          path: codeclimate-${{ matrix.ruby-version }}.json
  upload-coverage:
    runs-on: ubuntu-20.04
    needs: test
    steps:
      - uses: actions/download-artifact@v3
        with:
          name: coverages
      - name: Install cc-test-reporter
        run: |
          curl -Lo cc-test-reporter https://codeclimate.com/downloads/test-reporter/test-reporter-latest-linux-amd64
          chmod +x cc-test-reporter
      - name: Upload coverage
        run: ./cc-test-reporter sum-coverage --output - codeclimate-*.json | ./cc-test-reporter upload-coverage --debug --input -
        env:
          CC_TEST_REPORTER_ID: ${{ secrets.CC_TEST_REPORTER_ID }}<|MERGE_RESOLUTION|>--- conflicted
+++ resolved
@@ -8,14 +8,9 @@
       matrix:
         ruby-version:
           - '2.7.5'
-<<<<<<< HEAD
           - '3.0.6'
-          - '3.1.2'
-=======
-          - '3.0.4'
           - '3.1.4'
           - '3.2.2'
->>>>>>> 4e6bb089
     steps:
       - uses: actions/checkout@v3
       - uses: ruby/setup-ruby@v1
