name: Lint
on: pull_request
jobs:
  lint:
    runs-on: macOS-12
    permissions:
      pull-requests: write
      statuses: write
    steps:
      - uses: actions/checkout@v3
      - uses: ruby/setup-ruby@v1
        with:
<<<<<<< HEAD
          ruby-version: '3.1.4'
=======
          ruby-version: '3.2.2'
>>>>>>> 1156c326
          bundler-cache: true
      - run: bundle exec rake periphery:install
      - run: bundle exec danger
        env:
          DANGER_GITHUB_API_TOKEN: ${{ secrets.GITHUB_TOKEN }}<|MERGE_RESOLUTION|>--- conflicted
+++ resolved
@@ -10,11 +10,7 @@
       - uses: actions/checkout@v3
       - uses: ruby/setup-ruby@v1
         with:
-<<<<<<< HEAD
-          ruby-version: '3.1.4'
-=======
           ruby-version: '3.2.2'
->>>>>>> 1156c326
           bundler-cache: true
       - run: bundle exec rake periphery:install
       - run: bundle exec danger
