--- conflicted
+++ resolved
@@ -7,16 +7,10 @@
       fail-fast: false
       matrix:
         ruby-version:
-<<<<<<< HEAD
           - '2.7.8'
-          - '3.0.4'
-          - '3.1.2'
-=======
-          - '2.7.5'
           - '3.0.6'
           - '3.1.4'
           - '3.2.2'
->>>>>>> f2683b32
     steps:
       - uses: actions/checkout@v3
       - uses: ruby/setup-ruby@v1
